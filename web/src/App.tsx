--- conflicted
+++ resolved
@@ -1,22 +1,5 @@
-import { useState, useRef, useEffect } from "react";
-import ModuleLibrary from "./components/ModuleLibrary";
-import RoomVisualization from "./components/RoomVisualization";
-import { fetchActiveModules, fetchModules } from "./data/modules";
-import { Sparkles } from "lucide-react";
-import { Card, CardContent } from "@/components/ui/card";
-import { Label } from "@/components/ui/label";
-import { Separator } from "@/components/ui/separator";
-import { Input } from "@/components/ui/input";
-import { Select, SelectTrigger, SelectContent, SelectItem, SelectValue } from "@/components/ui/select";
-import { ScrollArea } from "@radix-ui/react-scroll-area";
-import { useQuery } from "@tanstack/react-query";
-import { DndContext, DragOverlay } from "@dnd-kit/core";
-import ModuleCard from "./components/ModuleCard";
-import L from "leaflet";
-import { ActiveModule } from "types";
-<<<<<<< HEAD
-import { Route, Routes, Link, useNavigate } from "react-router";
 import { Button } from "@/components/ui/button";
+import { Card, CardContent, CardHeader, CardTitle } from "@/components/ui/card";
 import {
   Dialog,
   DialogContent,
@@ -25,28 +8,48 @@
   DialogHeader,
   DialogTitle,
 } from "@/components/ui/dialog";
+import { Input } from "@/components/ui/input";
+import { Label } from "@/components/ui/label";
 import {
   Popover,
+  PopoverContent,
   PopoverTrigger,
-  PopoverContent,
 } from "@/components/ui/popover";
-import { CardHeader, CardTitle } from "@/components/ui/card";
 import {
+  Select,
+  SelectContent,
+  SelectItem,
+  SelectTrigger,
+  SelectValue,
+} from "@/components/ui/select";
+import { Separator } from "@/components/ui/separator";
+import { DndContext, DragOverlay } from "@dnd-kit/core";
+import { ScrollArea } from "@radix-ui/react-scroll-area";
+import { useQuery } from "@tanstack/react-query";
+import { useAtom } from "jotai";
+import { atomWithStorage } from "jotai/utils";
+import L from "leaflet";
+import {
+  BookOpen,
+  ChevronDown,
+  ChevronUp,
+  FileText,
+  MoreVertical,
   Pencil,
   Plus,
+  ScanLine,
+  Settings,
+  Sparkles,
   Trash2,
-  MoreVertical,
-  FileText,
-  BookOpen,
-  Settings,
-  ChevronDown,
-  ChevronUp,
   UploadCloud,
-  ScanLine,
 } from "lucide-react";
-import { useAtom } from "jotai";
-import { atomWithStorage } from "jotai/utils";
-import { useParams } from "react-router";
+import { useEffect, useRef, useState } from "react";
+import { Link, Route, Routes, useNavigate, useParams } from "react-router";
+import { ActiveModule } from "types";
+import ModuleCard from "./components/ModuleCard";
+import ModuleLibrary from "./components/ModuleLibrary";
+import RoomVisualization from "./components/RoomVisualization";
+import { fetchActiveModules, fetchModules } from "./data/modules";
 
 // Project type
 interface Project {
@@ -704,66 +707,45 @@
       );
     }
   }, [projectId, setProjects]);
-=======
-import Toolbar from "./components/Toolbar";
-
-function App() {
-    const { data: loadedModules = [], isLoading: loading } = useQuery({
-        queryKey: ["modules"],
-        queryFn: fetchModules,
-    });
-    const [search, setSearch] = useState("");
-    const [typeFilter, setTypeFilter] = useState("all");
->>>>>>> 5c1ad6eb
-
-    const [roomDimensions] = useState({
-        width: 20, // meters
-        height: 15, // meters
-        walls: [
-            { start: [0, 0] as [number, number], end: [60, 0] as [number, number] },
-            { start: [60, 0] as [number, number], end: [60, 45] as [number, number] },
-            { start: [60, 45] as [number, number], end: [0, 45] as [number, number] },
-            { start: [0, 45] as [number, number], end: [0, 0] as [number, number] },
-        ],
-    });
-
-    const [activeModuleId, setActiveModuleId] = useState<string | null>(null);
-
-    const mapRef = useRef<L.Map | null>(null);
-    const lastMousePosition = useRef<{ x: number; y: number }>({ x: 0, y: 0 });
-
-<<<<<<< HEAD
-  const { data: activeModules } = useQuery({
+
+  const [activeModuleId, setActiveModuleId] = useState<string | null>(null);
+
+  const mapRef = useRef<L.Map | null>(null);
+  const lastMousePosition = useRef<{ x: number; y: number }>({ x: 0, y: 0 });
+
+  const { data: activeModulesResponse } = useQuery({
     queryKey: ["activeModules"],
     queryFn: () => fetchActiveModules(),
   });
 
+  const activeModules = activeModulesResponse?.data;
+
   const [, setTEMPORARY_REMOVE_SOON_activeModules] = useState<
     Array<ActiveModule>
   >([]);
-=======
-    const [TEMPORARY_REMOVE_SOON_activeModules, setTEMPORARY_REMOVE_SOON_activeModules] = useState<Array<ActiveModule>>([]);
->>>>>>> 5c1ad6eb
-
-    useEffect(() => {
-        function handleMouseMove(e: MouseEvent) {
-            lastMousePosition.current = { x: e.clientX, y: e.clientY };
-        }
-        window.addEventListener("mousemove", handleMouseMove);
-        return () => window.removeEventListener("mousemove", handleMouseMove);
-    }, []);
-
-    // Compute unique types for the Select
-    const moduleTypes = Array.from(new Set(loadedModules.map((m) => m.type).filter(Boolean)));
-
-    // Filter modules based on search and type
-    const filteredModules = loadedModules.filter((module) => {
-        const matchesSearch = search.trim() === "" || module.name.toLowerCase().includes(search.trim().toLowerCase());
-        const matchesType = typeFilter === "all" || module.type === typeFilter;
-        return matchesSearch && matchesType;
-    });
-
-<<<<<<< HEAD
+
+  useEffect(() => {
+    function handleMouseMove(e: MouseEvent) {
+      lastMousePosition.current = { x: e.clientX, y: e.clientY };
+    }
+    window.addEventListener("mousemove", handleMouseMove);
+    return () => window.removeEventListener("mousemove", handleMouseMove);
+  }, []);
+
+  // Compute unique types for the Select
+  const moduleTypes = Array.from(
+    new Set(loadedModules.map((m) => m.type).filter(Boolean))
+  );
+
+  // Filter modules based on search and type
+  const filteredModules = loadedModules.filter((module) => {
+    const matchesSearch =
+      search.trim() === "" ||
+      module.name.toLowerCase().includes(search.trim().toLowerCase());
+    const matchesType = typeFilter === "all" || module.type === typeFilter;
+    return matchesSearch && matchesType;
+  });
+
   if (modulesLoading || !activeModules) {
     return (
       <div className="flex flex-col items-center justify-center min-h-screen bg-background">
@@ -772,6 +754,53 @@
       </div>
     );
   }
+
+  const roomDimensions = {
+    width: activeModulesResponse.data_center.space_x, // meters
+    height: activeModulesResponse.data_center.space_y, // meters
+    walls: [
+      {
+        start: [
+          -activeModulesResponse.data_center.space_x / 2,
+          -activeModulesResponse.data_center.space_y / 2,
+        ] as [number, number],
+        end: [
+          activeModulesResponse.data_center.space_x / 2,
+          -activeModulesResponse.data_center.space_y / 2,
+        ] as [number, number],
+      },
+      {
+        start: [
+          activeModulesResponse.data_center.space_x / 2,
+          -activeModulesResponse.data_center.space_y / 2,
+        ] as [number, number],
+        end: [
+          activeModulesResponse.data_center.space_x / 2,
+          activeModulesResponse.data_center.space_y / 2,
+        ] as [number, number],
+      },
+      {
+        start: [
+          activeModulesResponse.data_center.space_x / 2,
+          activeModulesResponse.data_center.space_y / 2,
+        ] as [number, number],
+        end: [
+          -activeModulesResponse.data_center.space_x / 2,
+          activeModulesResponse.data_center.space_y / 2,
+        ] as [number, number],
+      },
+      {
+        start: [
+          -activeModulesResponse.data_center.space_x / 2,
+          activeModulesResponse.data_center.space_y / 2,
+        ] as [number, number],
+        end: [
+          -activeModulesResponse.data_center.space_x / 2,
+          -activeModulesResponse.data_center.space_y / 2,
+        ] as [number, number],
+      },
+    ],
+  };
 
   return (
     <DndContext
@@ -838,135 +867,83 @@
               />
             </div>
             {/* <ModuleCard
-=======
-    if (loading) {
-        return (
-            <div className="flex flex-col items-center justify-center min-h-screen bg-background">
-                <div className="animate-spin rounded-full h-12 w-12 border-t-2 border-b-2 border-primary mb-4"></div>
-                <p className="text-muted-foreground">Loading modules data...</p>
-            </div>
-        );
-    }
-
-    return (
-        <DndContext
-            onDragStart={(event) => {
-                // event.active.id is like 'module-<id>'
-                const id = String(event.active.id).replace(/^module-/, "");
-                setActiveModuleId(id);
-            }}
-            onDragEnd={(event) => {
-                setActiveModuleId(null);
-                if (event.over && event.over.id === "room" && mapRef.current && activeModuleId) {
-                    const { x, y } = lastMousePosition.current;
-                    const mapContainer = mapRef.current.getContainer();
-                    const rect = mapContainer.getBoundingClientRect();
-                    const point = L.point(x - rect.left, y - rect.top);
-                    const latlng = mapRef.current.containerPointToLatLng(point);
-                    const intCoords: [number, number] = [Math.round(latlng.lat), Math.round(latlng.lng)];
-                    const module = loadedModules.find((m) => m.id === activeModuleId);
-                    setTEMPORARY_REMOVE_SOON_activeModules((prev) => [
-                        ...prev,
-                        {
-                            id: prev.length > 0 ? prev[prev.length - 1].id + 1 : 1,
-                            x: intCoords[0],
-                            y: intCoords[1],
-                            module_details: {
-                                id: Math.random(),
-                                name: module?.name ?? "Hardcoded Foobar",
-                                attributes: module?.attributes ?? {},
-                            },
-                        },
-                    ]);
-                }
-                // handle drop logic here if needed
-            }}
-            onDragCancel={() => setActiveModuleId(null)}
-        >
-            <div className="flex flex-col min-h-screen bg-background text-foreground dark">
-                <header className="w-full h-(--header-height) border-b flex items-center border-border bg-card/80 backdrop-blur supports-[backdrop-filter]:bg-card/60 shadow-sm px-0 py-0">
-                    <div className="flex items-center gap-3 px-8 py-3">
-                        <span className="inline-flex items-center justify-center rounded-full bg-primary text-primary-foreground p-1.5">
-                            <Sparkles className="h-4 w-4" />
-                        </span>
-                        <h1 className="text-base font-semibold tracking-tight">Data Center Editor</h1>
-                    </div>
-                </header>
-                <main className="flex flex-1 h-[calc(100vh-var(--header-height)-var(--footer-height))]">
-                    <Toolbar />
-                    <div className="flex-1 flex items-stretch">
-                        <div className="flex-1 bg-gradient-to-br from-background via-muted to-background">
-                            <RoomVisualization
-                                roomDimensions={roomDimensions}
-                                modules={loadedModules}
-                                mapRef={mapRef}
-                                TEMPORARY_REMOVE_SOON_activeModules={TEMPORARY_REMOVE_SOON_activeModules}
-                            />
-                        </div>
-                        {/* <ModuleCard
->>>>>>> 5c1ad6eb
               module={loadedModules[0]}
               onClick={() => handleModulePlaced(loadedModules[0].id, [0, 0])}
             /> */}
-                        <aside className="w-80 max-w-xs border-l border-border bg-card/90 h-full flex flex-col overflow-y-auto sticky top-0 shadow-md px-4 py-6">
-                            <div className="mb-6">
-                                <h2 className="text-lg font-bold mb-4">Module Library</h2>
-                                <Card>
-                                    <CardContent>
-                                        <div className="flex flex-col gap-2">
-                                            <Label htmlFor="module-search" className="text-xs text-muted-foreground">
-                                                Search modules
-                                            </Label>
-                                            <Input
-                                                id="module-search"
-                                                type="text"
-                                                placeholder="Search modules..."
-                                                value={search}
-                                                onChange={(e) => setSearch(e.target.value)}
-                                                className="w-full text-sm bg-background text-foreground border-border"
-                                            />
-                                        </div>
-                                        <div className="flex flex-col gap-2">
-                                            <Label htmlFor="type-filter" className="text-xs text-muted-foreground">
-                                                Type
-                                            </Label>
-                                            <Select value={typeFilter} onValueChange={setTypeFilter}>
-                                                <SelectTrigger id="type-filter" className="w-full text-sm bg-background text-foreground border-border">
-                                                    <SelectValue placeholder="All Types" />
-                                                </SelectTrigger>
-                                                <SelectContent>
-                                                    <SelectItem value="all">All Types</SelectItem>
-                                                    {moduleTypes.map((type) => (
-                                                        <SelectItem key={type} value={type}>
-                                                            {type}
-                                                        </SelectItem>
-                                                    ))}
-                                                </SelectContent>
-                                            </Select>
-                                        </div>
-                                    </CardContent>
-                                </Card>
-                                <Separator className="mt-5 bg-border" />
-                            </div>
-                            <ScrollArea className="h-[200px]">
-                                <ModuleLibrary modules={filteredModules} />
-                            </ScrollArea>
-                        </aside>
+            <aside className="w-80 max-w-xs border-l border-border bg-card/90 h-full flex flex-col overflow-y-auto sticky top-0 shadow-md px-4 py-6">
+              <div className="mb-6">
+                <h2 className="text-lg font-bold mb-4">Module Library</h2>
+                <Card>
+                  <CardContent>
+                    <div className="flex flex-col gap-2">
+                      <Label
+                        htmlFor="module-search"
+                        className="text-xs text-muted-foreground"
+                      >
+                        Search modules
+                      </Label>
+                      <Input
+                        id="module-search"
+                        type="text"
+                        placeholder="Search modules..."
+                        value={search}
+                        onChange={(e) => setSearch(e.target.value)}
+                        className="w-full text-sm bg-background text-foreground border-border"
+                      />
                     </div>
-                </main>
-            </div>
-            <DragOverlay>
-                {activeModuleId ? (
-                    <div className="opacity-80">
-                        {(() => {
-                            const module = loadedModules.find((m) => m.id === activeModuleId);
-                            return module ? <ModuleCard module={module} draggable={false} highlight={true} /> : null;
-                        })()}
+                    <div className="flex flex-col gap-2">
+                      <Label
+                        htmlFor="type-filter"
+                        className="text-xs text-muted-foreground"
+                      >
+                        Type
+                      </Label>
+                      <Select value={typeFilter} onValueChange={setTypeFilter}>
+                        <SelectTrigger
+                          id="type-filter"
+                          className="w-full text-sm bg-background text-foreground border-border"
+                        >
+                          <SelectValue placeholder="All Types" />
+                        </SelectTrigger>
+                        <SelectContent>
+                          <SelectItem value="all">All Types</SelectItem>
+                          {moduleTypes.map((type) => (
+                            <SelectItem key={type} value={type}>
+                              {type}
+                            </SelectItem>
+                          ))}
+                        </SelectContent>
+                      </Select>
                     </div>
-                ) : null}
-            </DragOverlay>
-        </DndContext>
-    );
+                  </CardContent>
+                </Card>
+                <Separator className="mt-5 bg-border" />
+              </div>
+              <ScrollArea className="h-[200px]">
+                <ModuleLibrary modules={filteredModules} />
+              </ScrollArea>
+            </aside>
+          </div>
+        </main>
+      </div>
+      <DragOverlay>
+        {activeModuleId ? (
+          <div className="opacity-80">
+            {(() => {
+              const module = loadedModules.find((m) => m.id === activeModuleId);
+              return module ? (
+                <ModuleCard
+                  module={module}
+                  draggable={false}
+                  highlight={true}
+                />
+              ) : null;
+            })()}
+          </div>
+        ) : null}
+      </DragOverlay>
+    </DndContext>
+  );
 }
 
 export default App;