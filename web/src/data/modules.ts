import type { ActiveModule, Module } from "../../types";

const API_BASE_URL = import.meta.env.VITE_API_BASE_URL;

export async function fetchModules(): Promise<Module[]> {
  const response = await fetch(`${API_BASE_URL}/api/modules/`);
  if (!response.ok) throw new Error("Failed to fetch modules");
  const json = await response.json();
  return json.data.map((mod: Module) => {
    // Pick the first numeric attribute as amount/unit for display
    let unit = "";
    let amount = 0;
    if (mod.attributes) {
      const firstKey = Object.keys(mod.attributes).find(
        (k) => typeof mod.attributes[k] === "number"
      );
      if (firstKey) {
        unit = firstKey;
        const amountIdk = mod.attributes[firstKey].amount;
        if (typeof amountIdk === "number") {
          amount = amountIdk;
        }
      }
    }
    const dims = getModuleDimensions(mod.name);
    return {
      id: String(mod.id),
      name: mod.name,
      type: getModuleType(mod.name),
      width: mod.attributes?.Space_X?.amount || dims.width,
      depth: mod.attributes?.Space_Y?.amount || dims.depth,
      height: dims.height,
      power: mod.attributes?.Usable_Power?.amount || 0,
      weight: mod.attributes?.Weight?.amount || 0,
      color: getModuleColor(mod.name),
      icon: undefined,
      isInput: mod.attributes?.is_input,
      isOutput: mod.attributes?.is_output,
      unit,
      amount,
      attributes: mod.attributes,
    };
  });
}

// Helper function to determine module type from name
function getModuleType(name: string): string {
  if (name.includes("Rack")) return "Rack";
  if (name.includes("Cooling") || name.includes("CRAC")) return "Cooling";
  if (name.includes("UPS") || name.includes("Power")) return "Power";
  if (name.includes("Network") || name.includes("Switch")) return "Network";
  if (name.includes("Storage")) return "Storage";
  if (name.includes("Security")) return "Security";
  return "Other";
}

// Helper function to determine module dimensions from name
function getModuleDimensions(name: string): {
  width: number;
  depth: number;
  height: number;
} {
  // Default dimensions
  const defaults = { width: 0.6, depth: 1.0, height: 2.0 };

  // Customize based on module type
  if (name.includes("Rack")) {
    return { width: 0.6, depth: 1.2, height: 2.0 };
  }
  if (name.includes("Cooling")) {
    return { width: 0.8, depth: 1.0, height: 2.0 };
  }
  if (name.includes("UPS")) {
    return { width: 0.8, depth: 0.9, height: 1.8 };
  }
  if (name.includes("PDU") || name.includes("Power")) {
    return { width: 0.4, depth: 0.6, height: 1.8 };
  }

  return defaults;
}

// Helper function to determine module color from name
function getModuleColor(name: string): string {
  if (name.includes("Rack")) return "#3b82f6";
  if (name.includes("Cooling") || name.includes("CRAC")) return "#06b6d4";
  if (name.includes("UPS") || name.includes("Power")) return "#f59e0b";
  if (name.includes("Network") || name.includes("Switch")) return "#10b981";
  if (name.includes("Storage")) return "#8b5cf6";
  if (name.includes("Security")) return "#ec4899";
  return "#a1a1aa";
}

<<<<<<< HEAD
export async function fetchActiveModules(): Promise<ActiveModule[]> {
  const response = await fetch(`${API_BASE_URL}/api/active-modules/`);
  if (!response.ok) throw new Error("Failed to fetch active modules");
  const json = await response.json();
  return json.data as ActiveModule[];
=======
export async function fetchActiveModules() {
  const response = await fetch(`${API_BASE_URL}/api/active-modules/`);
  if (!response.ok) throw new Error("Failed to fetch active modules");
  const json = await response.json();
  return json as {
    data: ActiveModule[];
    data_center: {
      id: number;
      name: string;
      space_x: number;
      space_y: number;
    };
  };
}

// eslint-disable-next-line @typescript-eslint/no-unused-vars
export async function addActiveModuleFake(_unused: {
  moduleId: string;
  x: number;
  y: number;
  moduleDetails: {
    id: number;
    name: string;
    attributes: Record<string, unknown>;
  };
}): Promise<Awaited<ReturnType<typeof fetchActiveModules>>> {
  // Simulate network delay
  await new Promise((resolve) => setTimeout(resolve, 1000));
  // In a real implementation, you would POST to the backend here
  // For now, just return the current active modules (simulate backend update)
  return fetchActiveModules();
>>>>>>> 9c66f738
}<|MERGE_RESOLUTION|>--- conflicted
+++ resolved
@@ -91,13 +91,6 @@
   return "#a1a1aa";
 }
 
-<<<<<<< HEAD
-export async function fetchActiveModules(): Promise<ActiveModule[]> {
-  const response = await fetch(`${API_BASE_URL}/api/active-modules/`);
-  if (!response.ok) throw new Error("Failed to fetch active modules");
-  const json = await response.json();
-  return json.data as ActiveModule[];
-=======
 export async function fetchActiveModules() {
   const response = await fetch(`${API_BASE_URL}/api/active-modules/`);
   if (!response.ok) throw new Error("Failed to fetch active modules");
@@ -129,5 +122,4 @@
   // In a real implementation, you would POST to the backend here
   // For now, just return the current active modules (simulate backend update)
   return fetchActiveModules();
->>>>>>> 9c66f738
 }